--- conflicted
+++ resolved
@@ -56,22 +56,7 @@
     fn context_lengths(&self) -> (u8, u8);
     fn before_start(&self, reverse: bool) -> usize;
     fn before_length(&self, reverse: bool) -> usize;
-<<<<<<< HEAD
     fn before_lines(&self, range: Option<Range>, reverse: bool) -> impl Iterator<Item = &String>;
-    fn before_write_into<W: io::Write>(
-        &self,
-        into: &mut W,
-        reductions: Option<(u8, u8)>,
-        reverse: bool,
-    ) -> io::Result<()>;
-=======
-    fn before_items<'a>(
-        &'a self,
-        range: Option<Range>,
-        reverse: bool,
-    ) -> impl Iterator<Item = &'a String>;
->>>>>>> a7522fdd
-
     fn after_start(&self, reverse: bool) -> usize {
         self.before_start(!reverse)
     }
@@ -156,11 +141,11 @@
                 reductions.0 as usize,
                 self.before_length(reverse) - reductions.1 as usize,
             );
-            for line in self.before_items(Some(range), reverse) {
+            for line in self.before_lines(Some(range), reverse) {
                 into.write_all(line.as_bytes())?;
             }
         } else {
-            for line in self.before_items(None, reverse) {
+            for line in self.before_lines(None, reverse) {
                 into.write_all(line.as_bytes())?;
             }
         };
